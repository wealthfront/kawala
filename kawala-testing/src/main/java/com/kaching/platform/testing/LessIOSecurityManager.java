--- conflicted
+++ resolved
@@ -77,15 +77,11 @@
   private static final Log log = Log.getLog(LessIOSecurityManager.class);
   protected static final String JAVA_HOME = System.getProperty("java.home");
   protected static final String PATH_SEPARATOR = System.getProperty("path.separator");
-<<<<<<< HEAD
-  protected static final List<String> CP_PARTS = ImmutableList.copyOf(System.getProperty("java.class.path").split(PATH_SEPARATOR));
-=======
-  
+
   // Updated at SecurityManager init and again at every ClassLoader init.
   protected static final AtomicReference<List<String>> CP_PARTS =
           new AtomicReference<List<String>>(getClassPath());
-  
->>>>>>> da59c1d7
+
   protected static final String TMP_DIR = System.getProperty("java.io.tmpdir").replaceFirst("/$", "");
   private static final Set<Class<?>> whitelistedClasses = ImmutableSet.<Class<?>>of(
                                                             java.lang.ClassLoader.class,
@@ -123,7 +119,7 @@
   protected LessIOSecurityManager(boolean reporting) {
     this.reporting = reporting;
   }
-  
+
   private static ImmutableList<String> getClassPath() {
       return ImmutableList.copyOf(System.getProperty("java.class.path").split(PATH_SEPARATOR));
   }
